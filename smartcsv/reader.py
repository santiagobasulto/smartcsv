--- conflicted
+++ resolved
@@ -169,13 +169,6 @@
                 return next(self)
 
         obj = {}
-<<<<<<< HEAD
-        for index, value in enumerate(csv_row):
-            if self.columns[index].get('skip', False):
-                continue
-            value = value.strip() if self.strip_white_spaces else value
-            obj[self.model_fields[index]] = value
-=======
 
         for index, csv_value in enumerate(csv_row):
             csv_value = (csv_value.strip() if
@@ -199,7 +192,6 @@
                     return next(self)
 
             obj[column_name] = value
->>>>>>> ec7f3358
 
         self.row_counter += 1
         return obj
